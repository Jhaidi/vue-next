--- conflicted
+++ resolved
@@ -75,12 +75,8 @@
   }
 }
 
-<<<<<<< HEAD
-// 创建一个effect
-=======
 let uid = 0
 
->>>>>>> 1683d88f
 function createReactiveEffect<T = any>(
   fn: () => T,
   options: ReactiveEffectOptions
@@ -112,26 +108,6 @@
   return effect
 }
 
-<<<<<<< HEAD
-// 执行函数，执行完之后会将储存的 effect 删除
-// 这是函数 effect 的所有执行，所经历的完整的声明周期
-function run(effect: ReactiveEffect, fn: Function, args: unknown[]): unknown {
-  if (!effect.active) {
-    return fn(...args)
-  }
-  if (!effectStack.includes(effect)) {
-    cleanup(effect)
-    try {
-      effectStack.push(effect)
-      return fn(...args)
-    } finally {
-      effectStack.pop()
-    }
-  }
-}
-
-=======
->>>>>>> 1683d88f
 function cleanup(effect: ReactiveEffect) {
   const { deps } = effect
   if (deps.length) {
@@ -155,11 +131,6 @@
   shouldTrack = true
 }
 
-<<<<<<< HEAD
-// 数据依赖收集
-export function track(target: object, type: OperationTypes, key?: unknown) {
-  if (!shouldTrack || effectStack.length === 0) {
-=======
 export function resetTracking() {
   const last = trackStack.pop()
   shouldTrack = last === undefined ? true : last
@@ -167,7 +138,6 @@
 
 export function track(target: object, type: TrackOpTypes, key: unknown) {
   if (!shouldTrack || activeEffect === undefined) {
->>>>>>> 1683d88f
     return
   }
   let depsMap = targetMap.get(target)
