<<<<<<< HEAD
/*
 * @Author: jinhaidi
 * @Date: 2019-10-15 12:42:16
 * @Description: reactive 函数
 * @Description： vue3.0实现响应式的核心函数
 * @LastEditTime: 2019-12-01 11:21:05
 */
import { isObject, toRawType } from '@vue/shared'
=======
import { isObject, toRawType, def, hasOwn, makeMap } from '@vue/shared'
>>>>>>> 6efb2fe3
import {
  mutableHandlers,
  readonlyHandlers,
  shallowReactiveHandlers,
  shallowReadonlyHandlers
} from './baseHandlers'
import {
  mutableCollectionHandlers,
  readonlyCollectionHandlers,
  shallowCollectionHandlers
} from './collectionHandlers'
import { UnwrapRef, Ref } from './ref'
<<<<<<< HEAD
import { makeMap } from '@vue/shared'

// The main WeakMap that stores {target -> key -> dep} connections.
// Conceptually, it's easier to think of a dependency as a Dep class
// which maintains a Set of subscribers, but we simply store them as
// raw Sets to reduce memory overhead.
export type Dep = Set<ReactiveEffect>
export type KeyToDepMap = Map<any, Dep>
export const targetMap = new WeakMap<any, KeyToDepMap>()

// WeakMaps that store {raw <-> observed} pairs.
// https://developer.mozilla.org/zh-CN/docs/Web/JavaScript/Reference/Global_Objects/WeakMap
const rawToReactive = new WeakMap<any, any>()
const reactiveToRaw = new WeakMap<any, any>()
const rawToReadonly = new WeakMap<any, any>()
const readonlyToRaw = new WeakMap<any, any>()

// WeakSets for values that are marked readonly or non-reactive during
// observable creation.
const readonlyValues = new WeakSet<any>()
const nonReactiveValues = new WeakSet<any>()
=======

export const enum ReactiveFlags {
  SKIP = '__v_skip',
  IS_REACTIVE = '__v_isReactive',
  IS_READONLY = '__v_isReadonly',
  RAW = '__v_raw',
  REACTIVE = '__v_reactive',
  READONLY = '__v_readonly'
}

interface Target {
  [ReactiveFlags.SKIP]?: boolean
  [ReactiveFlags.IS_REACTIVE]?: boolean
  [ReactiveFlags.IS_READONLY]?: boolean
  [ReactiveFlags.RAW]?: any
  [ReactiveFlags.REACTIVE]?: any
  [ReactiveFlags.READONLY]?: any
}
>>>>>>> 6efb2fe3

// https://developer.mozilla.org/zh-CN/docs/Web/JavaScript/Reference/Global_Objects/Set
const collectionTypes = new Set<Function>([Set, Map, WeakMap, WeakSet])
const isObservableType = /*#__PURE__*/ makeMap(
  'Object,Array,Map,Set,WeakMap,WeakSet'
)

<<<<<<< HEAD
/**
 * @description: 是否能被Observe
 * @param {value} 任意值
 * @return: boolean
 */
const canObserve = (value: any): boolean => {
=======
const canObserve = (value: Target): boolean => {
>>>>>>> 6efb2fe3
  return (
    !value[ReactiveFlags.SKIP] &&
    isObservableType(toRawType(value)) &&
    !Object.isFrozen(value)
  )
}

// only unwrap nested ref
// 仅展开嵌套引用
type UnwrapNestedRefs<T> = T extends Ref ? T : UnwrapRef<T>

/**
 * @description: reactive
 * @param {target} T extends object
 * @return: UnwrapNestedRefs
 */
export function reactive<T extends object>(target: T): UnwrapNestedRefs<T>
export function reactive(target: object) {
  // if trying to observe a readonly proxy, return the readonly version.
  if (target && (target as Target)[ReactiveFlags.IS_READONLY]) {
    return target
  }
  return createReactiveObject(
    target,
    false,
    mutableHandlers,
    mutableCollectionHandlers
  )
}

<<<<<<< HEAD
/**
 * @description: 只读
 * @param {type} T extends object
 * @return: 只读类型
 */
=======
// Return a reactive-copy of the original object, where only the root level
// properties are reactive, and does NOT unwrap refs nor recursively convert
// returned properties.
export function shallowReactive<T extends object>(target: T): T {
  return createReactiveObject(
    target,
    false,
    shallowReactiveHandlers,
    shallowCollectionHandlers
  )
}

type Primitive = string | number | boolean | bigint | symbol | undefined | null
type Builtin = Primitive | Function | Date | Error | RegExp
export type DeepReadonly<T> = T extends Builtin
  ? T
  : T extends Map<infer K, infer V>
    ? ReadonlyMap<DeepReadonly<K>, DeepReadonly<V>>
    : T extends ReadonlyMap<infer K, infer V>
      ? ReadonlyMap<DeepReadonly<K>, DeepReadonly<V>>
      : T extends WeakMap<infer K, infer V>
        ? WeakMap<DeepReadonly<K>, DeepReadonly<V>>
        : T extends Set<infer U>
          ? ReadonlySet<DeepReadonly<U>>
          : T extends ReadonlySet<infer U>
            ? ReadonlySet<DeepReadonly<U>>
            : T extends WeakSet<infer U>
              ? WeakSet<DeepReadonly<U>>
              : T extends Promise<infer U>
                ? Promise<DeepReadonly<U>>
                : T extends {}
                  ? { readonly [K in keyof T]: DeepReadonly<T[K]> }
                  : Readonly<T>

>>>>>>> 6efb2fe3
export function readonly<T extends object>(
  target: T
): DeepReadonly<UnwrapNestedRefs<T>> {
  return createReactiveObject(
    target,
    true,
    readonlyHandlers,
    readonlyCollectionHandlers
  )
}

<<<<<<< HEAD
// ProxyHandler
// https://developer.mozilla.org/zh-CN/docs/Web/JavaScript/Reference/Global_Objects/Proxy/handler

/**
 * @description: 创建Reactive对象
 * @param {target} any
 * @param {toProxy} WeakMap<any, any> 用于保存原始数据
 * @param {toRaw} WeakMap<any, any> 用于保存可响应数据
 * @param {baseHandlers} ProxyHandler<any>
 * @param {collectionHandlers} ProxyHandler<any>
 * @return:
 */
// @internal
// Return a readonly-copy of a props object, without unwrapping refs at the root
// level. This is intended to allow explicitly passing refs as props.
// Technically this should use different global cache from readonly(), but
// since it is only used on internal objects so it's not really necessary.
export function readonlyProps<T extends object>(
=======
// Return a reactive-copy of the original object, where only the root level
// properties are readonly, and does NOT unwrap refs nor recursively convert
// returned properties.
// This is used for creating the props proxy object for stateful components.
export function shallowReadonly<T extends object>(
>>>>>>> 6efb2fe3
  target: T
): Readonly<{ [K in keyof T]: UnwrapNestedRefs<T[K]> }> {
  return createReactiveObject(
    target,
    true,
    shallowReadonlyHandlers,
    readonlyCollectionHandlers
  )
}

function createReactiveObject(
  target: Target,
  isReadonly: boolean,
  baseHandlers: ProxyHandler<any>,
  collectionHandlers: ProxyHandler<any>
) {
  // 如果target 不是对象
  if (!isObject(target)) {
    if (__DEV__) {
      console.warn(`value cannot be made reactive: ${String(target)}`)
    }
    return target
  }
<<<<<<< HEAD
  // target already has corresponding Proxy
  // 如果target 已经存在在相应的代理中则返回
  let observed = toProxy.get(target)
  // 不为undefined 时返回observed
  if (observed !== void 0) {
    return observed
  }
  // target is already a Proxy
  // 如果target已经在代理中同样返回
  if (toRaw.has(target)) {
=======
  // target is already a Proxy, return it.
  // exception: calling readonly() on a reactive object
  if (
    target[ReactiveFlags.RAW] &&
    !(isReadonly && target[ReactiveFlags.IS_REACTIVE])
  ) {
>>>>>>> 6efb2fe3
    return target
  }
  // target already has corresponding Proxy
  const reactiveFlag = isReadonly
    ? ReactiveFlags.READONLY
    : ReactiveFlags.REACTIVE
  if (hasOwn(target, reactiveFlag)) {
    return target[reactiveFlag]
  }
  // only a whitelist of value types can be observed.
  // 如果target并不能被observe 则返回
  if (!canObserve(target)) {
    return target
  }
<<<<<<< HEAD

  // 如果collectionTypes继承于target，handlers为collectionHandlers
  // 不存在的话handlers为baseHandlers
  const handlers = collectionTypes.has(target.constructor)
    ? collectionHandlers
    : baseHandlers

  // 创建一个Proxy对象
  observed = new Proxy(target, handlers)
  toProxy.set(target, observed)
  toRaw.set(observed, target)
  if (!targetMap.has(target)) {
    targetMap.set(target, new Map())
  }
=======
  const observed = new Proxy(
    target,
    collectionTypes.has(target.constructor) ? collectionHandlers : baseHandlers
  )
  def(target, reactiveFlag, observed)
>>>>>>> 6efb2fe3
  return observed
}

/**
 * @description: 判断是不是Reactive
 * @param {value} any
 * @return: boolean
 */
export function isReactive(value: unknown): boolean {
  if (isReadonly(value)) {
    return isReactive((value as Target)[ReactiveFlags.RAW])
  }
  return !!(value && (value as Target)[ReactiveFlags.IS_REACTIVE])
}

/**
 * @description: 是不是只读
 * @param {value} any
 * @return: boolean
 */
export function isReadonly(value: unknown): boolean {
  return !!(value && (value as Target)[ReactiveFlags.IS_READONLY])
}

<<<<<<< HEAD
/**
 * @description: 获取 === get
 * @param {observed} T
 * @return: T
 */
export function toRaw<T>(observed: T): T {
  return reactiveToRaw.get(observed) || readonlyToRaw.get(observed) || observed
}

/**
 * @description: 添加只读属性
 * @param {value}  T
 * @return: T
 */
export function markReadonly<T>(value: T): T {
  readonlyValues.add(value)
  return value
}

/**
 * @description: 为nonReactiveValues 添加值
 * @param {value} T
 * @return: T
 */
export function markNonReactive<T>(value: T): T {
  nonReactiveValues.add(value)
=======
export function isProxy(value: unknown): boolean {
  return isReactive(value) || isReadonly(value)
}

export function toRaw<T>(observed: T): T {
  return (
    (observed && toRaw((observed as Target)[ReactiveFlags.RAW])) || observed
  )
}

export function markRaw<T extends object>(value: T): T {
  def(value, ReactiveFlags.SKIP, true)
>>>>>>> 6efb2fe3
  return value
}<|MERGE_RESOLUTION|>--- conflicted
+++ resolved
@@ -1,15 +1,11 @@
-<<<<<<< HEAD
 /*
  * @Author: jinhaidi
  * @Date: 2019-10-15 12:42:16
  * @Description: reactive 函数
  * @Description： vue3.0实现响应式的核心函数
- * @LastEditTime: 2019-12-01 11:21:05
- */
-import { isObject, toRawType } from '@vue/shared'
-=======
+ * @LastEditTime: 2020-07-24 18:34:11
+ */
 import { isObject, toRawType, def, hasOwn, makeMap } from '@vue/shared'
->>>>>>> 6efb2fe3
 import {
   mutableHandlers,
   readonlyHandlers,
@@ -22,29 +18,6 @@
   shallowCollectionHandlers
 } from './collectionHandlers'
 import { UnwrapRef, Ref } from './ref'
-<<<<<<< HEAD
-import { makeMap } from '@vue/shared'
-
-// The main WeakMap that stores {target -> key -> dep} connections.
-// Conceptually, it's easier to think of a dependency as a Dep class
-// which maintains a Set of subscribers, but we simply store them as
-// raw Sets to reduce memory overhead.
-export type Dep = Set<ReactiveEffect>
-export type KeyToDepMap = Map<any, Dep>
-export const targetMap = new WeakMap<any, KeyToDepMap>()
-
-// WeakMaps that store {raw <-> observed} pairs.
-// https://developer.mozilla.org/zh-CN/docs/Web/JavaScript/Reference/Global_Objects/WeakMap
-const rawToReactive = new WeakMap<any, any>()
-const reactiveToRaw = new WeakMap<any, any>()
-const rawToReadonly = new WeakMap<any, any>()
-const readonlyToRaw = new WeakMap<any, any>()
-
-// WeakSets for values that are marked readonly or non-reactive during
-// observable creation.
-const readonlyValues = new WeakSet<any>()
-const nonReactiveValues = new WeakSet<any>()
-=======
 
 export const enum ReactiveFlags {
   SKIP = '__v_skip',
@@ -63,7 +36,6 @@
   [ReactiveFlags.REACTIVE]?: any
   [ReactiveFlags.READONLY]?: any
 }
->>>>>>> 6efb2fe3
 
 // https://developer.mozilla.org/zh-CN/docs/Web/JavaScript/Reference/Global_Objects/Set
 const collectionTypes = new Set<Function>([Set, Map, WeakMap, WeakSet])
@@ -71,16 +43,7 @@
   'Object,Array,Map,Set,WeakMap,WeakSet'
 )
 
-<<<<<<< HEAD
-/**
- * @description: 是否能被Observe
- * @param {value} 任意值
- * @return: boolean
- */
-const canObserve = (value: any): boolean => {
-=======
 const canObserve = (value: Target): boolean => {
->>>>>>> 6efb2fe3
   return (
     !value[ReactiveFlags.SKIP] &&
     isObservableType(toRawType(value)) &&
@@ -111,13 +74,6 @@
   )
 }
 
-<<<<<<< HEAD
-/**
- * @description: 只读
- * @param {type} T extends object
- * @return: 只读类型
- */
-=======
 // Return a reactive-copy of the original object, where only the root level
 // properties are reactive, and does NOT unwrap refs nor recursively convert
 // returned properties.
@@ -152,7 +108,6 @@
                   ? { readonly [K in keyof T]: DeepReadonly<T[K]> }
                   : Readonly<T>
 
->>>>>>> 6efb2fe3
 export function readonly<T extends object>(
   target: T
 ): DeepReadonly<UnwrapNestedRefs<T>> {
@@ -164,32 +119,11 @@
   )
 }
 
-<<<<<<< HEAD
-// ProxyHandler
-// https://developer.mozilla.org/zh-CN/docs/Web/JavaScript/Reference/Global_Objects/Proxy/handler
-
-/**
- * @description: 创建Reactive对象
- * @param {target} any
- * @param {toProxy} WeakMap<any, any> 用于保存原始数据
- * @param {toRaw} WeakMap<any, any> 用于保存可响应数据
- * @param {baseHandlers} ProxyHandler<any>
- * @param {collectionHandlers} ProxyHandler<any>
- * @return:
- */
-// @internal
-// Return a readonly-copy of a props object, without unwrapping refs at the root
-// level. This is intended to allow explicitly passing refs as props.
-// Technically this should use different global cache from readonly(), but
-// since it is only used on internal objects so it's not really necessary.
-export function readonlyProps<T extends object>(
-=======
 // Return a reactive-copy of the original object, where only the root level
 // properties are readonly, and does NOT unwrap refs nor recursively convert
 // returned properties.
 // This is used for creating the props proxy object for stateful components.
 export function shallowReadonly<T extends object>(
->>>>>>> 6efb2fe3
   target: T
 ): Readonly<{ [K in keyof T]: UnwrapNestedRefs<T[K]> }> {
   return createReactiveObject(
@@ -213,25 +147,12 @@
     }
     return target
   }
-<<<<<<< HEAD
-  // target already has corresponding Proxy
-  // 如果target 已经存在在相应的代理中则返回
-  let observed = toProxy.get(target)
-  // 不为undefined 时返回observed
-  if (observed !== void 0) {
-    return observed
-  }
-  // target is already a Proxy
-  // 如果target已经在代理中同样返回
-  if (toRaw.has(target)) {
-=======
   // target is already a Proxy, return it.
   // exception: calling readonly() on a reactive object
   if (
     target[ReactiveFlags.RAW] &&
     !(isReadonly && target[ReactiveFlags.IS_REACTIVE])
   ) {
->>>>>>> 6efb2fe3
     return target
   }
   // target already has corresponding Proxy
@@ -246,28 +167,11 @@
   if (!canObserve(target)) {
     return target
   }
-<<<<<<< HEAD
-
-  // 如果collectionTypes继承于target，handlers为collectionHandlers
-  // 不存在的话handlers为baseHandlers
-  const handlers = collectionTypes.has(target.constructor)
-    ? collectionHandlers
-    : baseHandlers
-
-  // 创建一个Proxy对象
-  observed = new Proxy(target, handlers)
-  toProxy.set(target, observed)
-  toRaw.set(observed, target)
-  if (!targetMap.has(target)) {
-    targetMap.set(target, new Map())
-  }
-=======
   const observed = new Proxy(
     target,
     collectionTypes.has(target.constructor) ? collectionHandlers : baseHandlers
   )
   def(target, reactiveFlag, observed)
->>>>>>> 6efb2fe3
   return observed
 }
 
@@ -292,34 +196,6 @@
   return !!(value && (value as Target)[ReactiveFlags.IS_READONLY])
 }
 
-<<<<<<< HEAD
-/**
- * @description: 获取 === get
- * @param {observed} T
- * @return: T
- */
-export function toRaw<T>(observed: T): T {
-  return reactiveToRaw.get(observed) || readonlyToRaw.get(observed) || observed
-}
-
-/**
- * @description: 添加只读属性
- * @param {value}  T
- * @return: T
- */
-export function markReadonly<T>(value: T): T {
-  readonlyValues.add(value)
-  return value
-}
-
-/**
- * @description: 为nonReactiveValues 添加值
- * @param {value} T
- * @return: T
- */
-export function markNonReactive<T>(value: T): T {
-  nonReactiveValues.add(value)
-=======
 export function isProxy(value: unknown): boolean {
   return isReactive(value) || isReadonly(value)
 }
@@ -332,6 +208,5 @@
 
 export function markRaw<T extends object>(value: T): T {
   def(value, ReactiveFlags.SKIP, true)
->>>>>>> 6efb2fe3
   return value
 }