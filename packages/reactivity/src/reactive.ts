--- conflicted
+++ resolved
@@ -1,15 +1,11 @@
-<<<<<<< HEAD
 /*
  * @Author: jinhaidi
  * @Date: 2019-10-15 12:42:16
  * @Description: reactive 函数
  * @Description： vue3.0实现响应式的核心函数
- * @LastEditTime: 2019-10-16 21:49:31
- */
-import { isObject, toTypeString } from '@vue/shared'
-=======
+ * @LastEditTime: 2019-10-29 19:04:51
+ */
 import { isObject, toRawType } from '@vue/shared'
->>>>>>> 5cce23f4
 import { mutableHandlers, readonlyHandlers } from './baseHandlers'
 import {
   mutableCollectionHandlers,
@@ -24,13 +20,7 @@
 // which maintains a Set of subscribers, but we simply store them as
 // raw Sets to reduce memory overhead.
 export type Dep = Set<ReactiveEffect>
-<<<<<<< HEAD
-export type KeyToDepMap = Map<string | symbol, Dep>
-// WeakMap对象也是键值对的集合，它的键必须是对象类型，值可以是任意值。
-// WeakMap对象的一个用力是存储一个对象的私有数据和隐藏实施细节。
-=======
 export type KeyToDepMap = Map<any, Dep>
->>>>>>> 5cce23f4
 export const targetMap = new WeakMap<any, KeyToDepMap>()
 
 // WeakMaps that store {raw <-> observed} pairs.
@@ -175,13 +165,12 @@
   return observed
 }
 
-<<<<<<< HEAD
 /**
  * @description: 判断是不是Reactive
  * @param {value} any
  * @return: boolean
  */
-export function isReactive(value: any): boolean {
+export function isReactive(value: unknown): boolean {
   return reactiveToRaw.has(value) || readonlyToRaw.has(value)
 }
 
@@ -190,14 +179,7 @@
  * @param {value} any
  * @return: boolean
  */
-export function isReadonly(value: any): boolean {
-=======
-export function isReactive(value: unknown): boolean {
-  return reactiveToRaw.has(value) || readonlyToRaw.has(value)
-}
-
 export function isReadonly(value: unknown): boolean {
->>>>>>> 5cce23f4
   return readonlyToRaw.has(value)
 }
 
