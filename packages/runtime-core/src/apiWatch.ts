import {
  effect,
  stop,
  isRef,
  Ref,
  ComputedRef,
  ReactiveEffectOptions,
  isReactive
} from '@vue/reactivity'
import { queueJob } from './scheduler'
import {
  EMPTY_OBJ,
  isObject,
  isArray,
  isFunction,
  isString,
  hasChanged,
  NOOP,
  remove
} from '@vue/shared'
import {
  currentInstance,
  ComponentInternalInstance,
  isInSSRComponentSetup,
  recordInstanceBoundEffect
} from './component'
import {
  ErrorCodes,
  callWithErrorHandling,
  callWithAsyncErrorHandling
} from './errorHandling'
import { queuePostRenderEffect } from './renderer'
import { warn } from './warning'

export type WatchEffect = (onInvalidate: InvalidateCbRegistrator) => void

export type WatchSource<T = any> = Ref<T> | ComputedRef<T> | (() => T)

export type WatchCallback<V = any, OV = any> = (
  value: V,
  oldValue: OV,
  onInvalidate: InvalidateCbRegistrator
) => any

type MapSources<T> = {
  [K in keyof T]: T[K] extends WatchSource<infer V>
    ? V
    : T[K] extends object ? T[K] : never
}

type MapOldSources<T, Immediate> = {
  [K in keyof T]: T[K] extends WatchSource<infer V>
    ? Immediate extends true ? (V | undefined) : V
    : T[K] extends object
      ? Immediate extends true ? (T[K] | undefined) : T[K]
      : never
}

type InvalidateCbRegistrator = (cb: () => void) => void

export interface WatchOptionsBase {
  flush?: 'pre' | 'post' | 'sync'
  onTrack?: ReactiveEffectOptions['onTrack']
  onTrigger?: ReactiveEffectOptions['onTrigger']
}

export interface WatchOptions<Immediate = boolean> extends WatchOptionsBase {
  immediate?: Immediate
  deep?: boolean
}

export type WatchStopHandle = () => void

// Simple effect.
export function watchEffect(
  effect: WatchEffect,
  options?: WatchOptionsBase
): WatchStopHandle {
  return doWatch(effect, null, options)
}

// initial value for watchers to trigger on undefined initial values
const INITIAL_WATCHER_VALUE = {}

// overload #1: array of multiple sources + cb
// Readonly constraint helps the callback to correctly infer value types based
// on position in the source array. Otherwise the values will get a union type
// of all possible value types.
export function watch<
  T extends Readonly<Array<WatchSource<unknown> | object>>,
  Immediate extends Readonly<boolean> = false
>(
  sources: T,
  cb: WatchCallback<MapSources<T>, MapOldSources<T, Immediate>>,
  options?: WatchOptions<Immediate>
): WatchStopHandle

// overload #2: single source + cb
export function watch<T, Immediate extends Readonly<boolean> = false>(
  source: WatchSource<T>,
  cb: WatchCallback<T, Immediate extends true ? (T | undefined) : T>,
  options?: WatchOptions<Immediate>
): WatchStopHandle

// overload #3: watching reactive object w/ cb
export function watch<
  T extends object,
  Immediate extends Readonly<boolean> = false
>(
  source: T,
  cb: WatchCallback<T, Immediate extends true ? (T | undefined) : T>,
  options?: WatchOptions<Immediate>
): WatchStopHandle

// implementation
export function watch<T = any>(
  source: WatchSource<T> | WatchSource<T>[],
  cb: WatchCallback<T>,
  options?: WatchOptions
): WatchStopHandle {
  if (__DEV__ && !isFunction(cb)) {
    warn(
      `\`watch(fn, options?)\` signature has been moved to a separate API. ` +
        `Use \`watchEffect(fn, options?)\` instead. \`watch\` now only ` +
        `supports \`watch(source, cb, options?) signature.`
    )
  }
  return doWatch(source, cb, options)
}

function doWatch(
  source: WatchSource | WatchSource[] | WatchEffect,
  cb: WatchCallback | null,
  { immediate, deep, flush, onTrack, onTrigger }: WatchOptions = EMPTY_OBJ,
  instance = currentInstance
): WatchStopHandle {
  if (__DEV__ && !cb) {
    if (immediate !== undefined) {
      warn(
        `watch() "immediate" option is only respected when using the ` +
          `watch(source, callback, options?) signature.`
      )
    }
    if (deep !== undefined) {
      warn(
        `watch() "deep" option is only respected when using the ` +
          `watch(source, callback, options?) signature.`
      )
    }
  }

  const warnInvalidSource = (s: unknown) => {
    warn(
      `Invalid watch source: `,
      s,
      `A watch source can only be a getter/effect function, a ref, ` +
        `a reactive object, or an array of these types.`
    )
  }

  let getter: () => any
  if (isRef(source)) {
    getter = () => source.value
  } else if (isReactive(source)) {
    getter = () => source
    deep = true
  } else if (isArray(source)) {
    getter = () =>
      source.map(s => {
        if (isRef(s)) {
          return s.value
        } else if (isReactive(s)) {
          return traverse(s)
        } else if (isFunction(s)) {
          return callWithErrorHandling(s, instance, ErrorCodes.WATCH_GETTER)
        } else {
          __DEV__ && warnInvalidSource(s)
        }
      })
  } else if (isFunction(source)) {
    if (cb) {
      // getter with cb
      getter = () =>
        callWithErrorHandling(source, instance, ErrorCodes.WATCH_GETTER)
    } else {
      // no cb -> simple effect
      getter = () => {
        if (instance && instance.isUnmounted) {
          return
        }
        if (cleanup) {
          cleanup()
        }
        return callWithErrorHandling(
          source,
          instance,
          ErrorCodes.WATCH_CALLBACK,
          [onInvalidate]
        )
      }
    }
  } else {
    getter = NOOP
    __DEV__ && warnInvalidSource(source)
  }

  if (cb && deep) {
    const baseGetter = getter
    getter = () => traverse(baseGetter())
  }

  let cleanup: () => void
  const onInvalidate: InvalidateCbRegistrator = (fn: () => void) => {
    cleanup = runner.options.onStop = () => {
      callWithErrorHandling(fn, instance, ErrorCodes.WATCH_CLEANUP)
    }
  }

<<<<<<< HEAD
  let oldValue = isArray(source) ? [] : undefined
  const applyCb = cb
    ? () => {
        if (instance && instance.isUnmounted) {
          return
        }
        // 获取最新值
        const newValue = runner()
        // 转发回调函数
        if (deep || hasChanged(newValue, oldValue)) {
          // cleanup before running cb again
          if (cleanup) {
            cleanup()
          }
          // 这里函数可以是普通函数也可以是Promise
          callWithAsyncErrorHandling(cb, instance, ErrorCodes.WATCH_CALLBACK, [
            newValue,
            oldValue,
            registerCleanup
          ])
          oldValue = newValue
=======
  // in SSR there is no need to setup an actual effect, and it should be noop
  // unless it's eager
  if (__NODE_JS__ && isInSSRComponentSetup) {
    if (!cb) {
      getter()
    } else if (immediate) {
      callWithAsyncErrorHandling(cb, instance, ErrorCodes.WATCH_CALLBACK, [
        getter(),
        undefined,
        onInvalidate
      ])
    }
    return NOOP
  }

  let oldValue = isArray(source) ? [] : INITIAL_WATCHER_VALUE
  const job = () => {
    if (!runner.active) {
      return
    }
    if (cb) {
      // watch(source, cb)
      const newValue = runner()
      if (deep || hasChanged(newValue, oldValue)) {
        // cleanup before running cb again
        if (cleanup) {
          cleanup()
>>>>>>> 1683d88f
        }
        callWithAsyncErrorHandling(cb, instance, ErrorCodes.WATCH_CALLBACK, [
          newValue,
          // pass undefined as the old value when it's changed for the first time
          oldValue === INITIAL_WATCHER_VALUE ? undefined : oldValue,
          onInvalidate
        ])
        oldValue = newValue
      }
    } else {
      // watchEffect
      runner()
    }
  }

  let scheduler: (job: () => any) => void
  if (flush === 'sync') {
    scheduler = job
  } else if (flush === 'pre') {
    // ensure it's queued before component updates (which have positive ids)
    job.id = -1
    scheduler = () => {
      if (!instance || instance.isMounted) {
        queueJob(job)
      } else {
        // with 'pre' option, the first call must happen before
        // the component is mounted so it is called synchronously.
        job()
      }
    }
  } else {
    scheduler = () => queuePostRenderEffect(job, instance && instance.suspense)
  }

  const runner = effect(getter, {
    lazy: true,
    onTrack,
    onTrigger,
    scheduler
  })

  recordInstanceBoundEffect(runner)

  // initial run
  if (cb) {
    if (immediate) {
      job()
    } else {
      oldValue = runner()
    }
  } else {
    runner()
  }

  return () => {
    stop(runner)
    if (instance) {
      remove(instance.effects!, runner)
    }
  }
}

// this.$watch
export function instanceWatch(
  this: ComponentInternalInstance,
  source: string | Function,
  cb: Function,
  options?: WatchOptions
): WatchStopHandle {
  const publicThis = this.proxy as any
  const getter = isString(source)
    ? () => publicThis[source]
    : source.bind(publicThis)
  return doWatch(getter, cb.bind(publicThis), options, this)
}

function traverse(value: unknown, seen: Set<unknown> = new Set()) {
  if (!isObject(value) || seen.has(value)) {
    return value
  }
  seen.add(value)
  if (isArray(value)) {
    for (let i = 0; i < value.length; i++) {
      traverse(value[i], seen)
    }
  } else if (value instanceof Map) {
    value.forEach((v, key) => {
      // to register mutation dep for existing keys
      traverse(value.get(key), seen)
    })
  } else if (value instanceof Set) {
    value.forEach(v => {
      traverse(v, seen)
    })
  } else {
    for (const key in value) {
      traverse(value[key], seen)
    }
  }
  return value
}<|MERGE_RESOLUTION|>--- conflicted
+++ resolved
@@ -216,29 +216,6 @@
     }
   }
 
-<<<<<<< HEAD
-  let oldValue = isArray(source) ? [] : undefined
-  const applyCb = cb
-    ? () => {
-        if (instance && instance.isUnmounted) {
-          return
-        }
-        // 获取最新值
-        const newValue = runner()
-        // 转发回调函数
-        if (deep || hasChanged(newValue, oldValue)) {
-          // cleanup before running cb again
-          if (cleanup) {
-            cleanup()
-          }
-          // 这里函数可以是普通函数也可以是Promise
-          callWithAsyncErrorHandling(cb, instance, ErrorCodes.WATCH_CALLBACK, [
-            newValue,
-            oldValue,
-            registerCleanup
-          ])
-          oldValue = newValue
-=======
   // in SSR there is no need to setup an actual effect, and it should be noop
   // unless it's eager
   if (__NODE_JS__ && isInSSRComponentSetup) {
@@ -266,7 +243,6 @@
         // cleanup before running cb again
         if (cleanup) {
           cleanup()
->>>>>>> 1683d88f
         }
         callWithAsyncErrorHandling(cb, instance, ErrorCodes.WATCH_CALLBACK, [
           newValue,
